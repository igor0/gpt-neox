--- conflicted
+++ resolved
@@ -202,12 +202,9 @@
         group.add_argument('--wandb_group', type=str, default=None,
                            help='Weights & Biases group name - used to group together "runs".')
         group.add_argument('--wandb_team', type=str, default=None,
-<<<<<<< HEAD
                            help='Weights & Biases team name.')
-=======
-                           help='Team name for Weights and Biases.')
-        group.add_argument('--eval_tasks', type=str, nargs='+', default=None, help='Optionally overwrite eval tasks to run for evaluate.py')
->>>>>>> 74afd1b1
+        group.add_argument('--eval_tasks', type=str, nargs='+', default=None,
+                           help='Optionally overwrite eval tasks to run for evaluate.py')
 
         args_parsed = parser.parse_args()
 
